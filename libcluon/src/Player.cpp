--- conflicted
+++ resolved
@@ -268,10 +268,6 @@
         }
         catch(...) {}
     }
-<<<<<<< HEAD
-    catch (...) {}
-=======
->>>>>>> 9fa04d22
     return std::make_pair(hasEnvelopeToReturn, envelopeToReturn);
 }
 
