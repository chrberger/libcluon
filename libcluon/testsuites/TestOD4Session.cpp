--- conflicted
+++ resolved
@@ -96,13 +96,9 @@
     std::atomic<bool> replyReceived{false};
 
     cluon::OD4Session od4(77, [&replyReceived](cluon::data::Envelope &&/*envelope*/) { // LCOV_EXCL_LINE
-<<<<<<< HEAD
-        replyReceived = true;  // LCOV_EXCL_LINE
-    });  // LCOV_EXCL_LINE
-=======
         replyReceived = true; // LCOV_EXCL_LINE
     }); // LCOV_EXCL_LINE
->>>>>>> a3a3316d
+
     using namespace std::literals::chrono_literals; // NOLINT
     do { std::this_thread::sleep_for(1ms); } while (!od4.isRunning());
 
